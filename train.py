"""Defines simple task for training a walking policy for the default humanoid."""

import asyncio
import json
import logging
import math
from dataclasses import dataclass
from pathlib import Path
from typing import Optional, Self, Sequence, TypedDict, Union, cast

import attrs
import distrax
import equinox as eqx
import jax
import jax.numpy as jnp
import ksim
import mujoco
import optax
import mujoco_scenes
import mujoco_scenes.mjcf
import xax
from jaxtyping import Array, PRNGKeyArray
from kscale.web.gen.api import JointMetadataOutput, ActuatorMetadataOutput, RobotURDFMetadataOutput
from ksim.actuators import NoiseType, StatefulActuators
from ksim.types import PhysicsData
from mujoco import mjx
from mujoco_scenes.mjcf import load_mjmodel

from ksim.utils.mujoco import get_ctrl_data_idx_by_name, log_joint_config

logger = logging.getLogger(__name__)

NUM_JOINTS = 20
NUM_ACTOR_INPUTS = 43
NUM_CRITIC_INPUTS = 444

# These are in the order of the neural network outputs.
ZEROS: list[tuple[str, float]] = [
    ("left_shoulder_pitch", 0.0),
    ("left_shoulder_roll", 0.0),
    ("left_elbow_roll", 0.0),
    ("left_gripper_roll", 0.0),
    ("right_shoulder_pitch", 0.0),
    ("right_shoulder_roll", 0.0),
    ("right_elbow_roll", 0.0),
    ("right_gripper_roll", 0.0),
    ("left_hip_pitch", 0.0),
    ("left_hip_roll", 0.0),
    ("left_hip_yaw", 0.0),
    ("left_knee_pitch", 0.0),
    ("left_ankle_pitch", 0.0),
    ("left_ankle_roll", 0.0),
    ("right_hip_pitch", 0.0),
    ("right_hip_roll", 0.0),
    ("right_hip_yaw", 0.0),
    ("right_knee_pitch", 0.0),
    ("right_ankle_pitch", 0.0),
    ("right_ankle_roll", 0.0),
]


@jax.tree_util.register_dataclass
@dataclass(frozen=True)
class PlannerState:
    position: Array
    velocity: Array



class Actor(eqx.Module):
    """Actor for the walking task."""

    input_proj: eqx.nn.Linear
    rnns: tuple[eqx.nn.GRUCell, ...]
    output_proj: eqx.nn.Linear
    num_inputs: int = eqx.static_field()
    num_outputs: int = eqx.static_field()
    num_mixtures: int = eqx.static_field()
    min_std: float = eqx.static_field()
    max_std: float = eqx.static_field()
    var_scale: float = eqx.static_field()

    def __init__(
        self,
        key: PRNGKeyArray,
        *,
        num_inputs: int,
        num_outputs: int,
        min_std: float,
        max_std: float,
        var_scale: float,
        hidden_size: int,
        num_mixtures: int,
        depth: int,
    ) -> None:
        # Project input to hidden size
        key, input_proj_key = jax.random.split(key)
        self.input_proj = eqx.nn.Linear(
            in_features=num_inputs,
            out_features=hidden_size,
            key=input_proj_key,
        )

        # Create RNN layer
        key, rnn_key = jax.random.split(key)
        self.rnns = tuple(
            [
                eqx.nn.GRUCell(
                    input_size=hidden_size,
                    hidden_size=hidden_size,
                    key=rnn_key,
                )
                for _ in range(depth)
            ]
        )

        # Project to output
        self.output_proj = eqx.nn.Linear(
            in_features=hidden_size,
            out_features=num_outputs * 3 * num_mixtures,
            key=key,
        )

        self.num_inputs = num_inputs
        self.num_outputs = num_outputs
        self.num_mixtures = num_mixtures
        self.min_std = min_std
        self.max_std = max_std
        self.var_scale = var_scale

    def forward(self, obs_n: Array, carry: Array) -> tuple[distrax.Distribution, Array]:
        x_n = self.input_proj(obs_n)
        out_carries = []
        for i, rnn in enumerate(self.rnns):
            x_n = rnn(x_n, carry[i])
            out_carries.append(x_n)
        out_n = self.output_proj(x_n)

        # Reshape the output to be a mixture of gaussians.
        slice_len = NUM_JOINTS * self.num_mixtures
        mean_nm = out_n[..., :slice_len].reshape(NUM_JOINTS, self.num_mixtures)
        std_nm = out_n[..., slice_len : slice_len * 2].reshape(NUM_JOINTS, self.num_mixtures)
        logits_nm = out_n[..., slice_len * 2 :].reshape(NUM_JOINTS, self.num_mixtures)

        # Softplus and clip to ensure positive standard deviations.
        std_nm = jnp.clip((jax.nn.softplus(std_nm) + self.min_std) * self.var_scale, max=self.max_std)

        # Apply bias to the means.
        mean_nm = mean_nm + jnp.array([v for _, v in ZEROS])[:, None]

        dist_n = ksim.MixtureOfGaussians(means_nm=mean_nm, stds_nm=std_nm, logits_nm=logits_nm)

        return dist_n, jnp.stack(out_carries, axis=0)


class Critic(eqx.Module):
    """Critic for the walking task."""

    input_proj: eqx.nn.Linear
    rnns: tuple[eqx.nn.GRUCell, ...]
    output_proj: eqx.nn.Linear

    def __init__(
        self,
        key: PRNGKeyArray,
        *,
        hidden_size: int,
        depth: int,
    ) -> None:
        num_inputs = NUM_CRITIC_INPUTS
        num_outputs = 1

        # Project input to hidden size
        key, input_proj_key = jax.random.split(key)
        self.input_proj = eqx.nn.Linear(
            in_features=num_inputs,
            out_features=hidden_size,
            key=input_proj_key,
        )

        # Create RNN layer
        key, rnn_key = jax.random.split(key)
        self.rnns = tuple(
            [
                eqx.nn.GRUCell(
                    input_size=hidden_size,
                    hidden_size=hidden_size,
                    key=rnn_key,
                )
                for _ in range(depth)
            ]
        )

        # Project to output
        self.output_proj = eqx.nn.Linear(
            in_features=hidden_size,
            out_features=num_outputs,
            key=key,
        )

    def forward(self, obs_n: Array, carry: Array) -> tuple[Array, Array]:
        x_n = self.input_proj(obs_n)
        out_carries = []
        for i, rnn in enumerate(self.rnns):
            x_n = rnn(x_n, carry[i])
            out_carries.append(x_n)
        out_n = self.output_proj(x_n)

        return out_n, jnp.stack(out_carries, axis=0)


class Model(eqx.Module):
    actor: Actor
    critic: Critic

    def __init__(
        self,
        key: PRNGKeyArray,
        *,
        num_inputs: int,
        num_outputs: int,
        min_std: float,
        max_std: float,
        hidden_size: int,
        num_mixtures: int,
        depth: int,
    ) -> None:
        self.actor = Actor(
            key,
            num_inputs=num_inputs,
            num_outputs=num_outputs,
            min_std=min_std,
            max_std=max_std,
            var_scale=1.0,
            hidden_size=hidden_size,
            num_mixtures=num_mixtures,
            depth=depth,
        )
        self.critic = Critic(
            key,
            hidden_size=hidden_size,
            depth=depth,
        )


@dataclass
class ZbotWalkingTaskConfig(ksim.PPOConfig):
    """Config for the Z-Bot walking task."""

    # Model parameters.
    hidden_size: int = xax.field(
        value=128,
        help="The hidden size for the MLPs.",
    )
    depth: int = xax.field(
        value=5,
        help="The depth for the MLPs.",
    )
    num_mixtures: int = xax.field(
        value=5,
        help="The number of mixtures for the actor.",
    )

    # Optimizer parameters.
    learning_rate: float = xax.field(
        value=3e-4,
        help="Learning rate for PPO.",
    )
    max_grad_norm: float = xax.field(
        value=2.0,
        help="Maximum gradient norm for clipping.",
    )
    adam_weight_decay: float = xax.field(
        value=1e-5,
        help="Weight decay for the Adam optimizer.",
    )

    # Rendering parameters.
    render_track_body_id: int | None = xax.field(
        value=0,
        help="The body id to track with the render camera.",
    )


class FeetechParams(TypedDict):
    sysid: str
    max_torque: float
    armature: float
    frictionloss: float
    damping: float
    vin: float
    kt: float
    R: float
    vmax: float
    amax: float
    max_velocity: float
    max_pwm: float
    error_gain: float


def trapezoidal_step(
    state: PlannerState, target_position: Array, dt: float
) -> tuple[PlannerState, tuple[Array, Array]]:
    v_max = 5.0
    a_max = 39.0

    position_error = target_position - state.position
    direction = jnp.sign(position_error)

    stopping_distance = (state.velocity**2) / (2 * a_max)

    # Decide accelerate or decelerate
    should_accelerate = jnp.abs(position_error) > stopping_distance

    acceleration = jnp.where(should_accelerate, direction * a_max, -direction * a_max)
    new_velocity = state.velocity + acceleration * dt

    # Clamp velocity
    new_velocity = jnp.clip(new_velocity, -v_max, v_max)

    # Prevent overshoot when decelerating
    new_velocity = jnp.where(direction * new_velocity < 0, 0.0, new_velocity)

    new_position = state.position + new_velocity * dt

    new_state = PlannerState(position=new_position, velocity=new_velocity)

    return new_state, (new_position, new_velocity)


class FeetechActuators(StatefulActuators):
    """Feetech actuator controller."""

    def __init__(
        self,
        max_torque_j: Array,
        kp_j: Array,
        kd_j: Array,
        max_velocity_j: Array,
        max_pwm_j: Array,
        vin_j: Array,
        kt_j: Array,
        r_j: Array,
        vmax_j: Array,
        amax_j: Array,
        error_gain_j: Array,
        dt: float,
        action_noise: float = 0.0,
        action_noise_type: NoiseType = "none",
        torque_noise: float = 0.0,
        torque_noise_type: NoiseType = "none",
    ) -> None:
        self.max_torque_j = max_torque_j
        self.kp_j = kp_j
        self.kd_j = kd_j
        self.max_velocity_j = max_velocity_j
        self.max_pwm_j = max_pwm_j
        self.vin_j = vin_j
        self.kt_j = kt_j
        self.r_j = r_j
        self.vmax_j = vmax_j
        self.amax_j = amax_j
        self.error_gain_j = error_gain_j
        self.dt = dt
        # self.prev_qtarget_j = jnp.zeros_like(self.kp_j)
        self.action_noise = action_noise
        self.action_noise_type = action_noise_type
        self.torque_noise = torque_noise
        self.torque_noise_type = torque_noise_type

    def get_stateful_ctrl(
        self,
        action: Array,
        physics_data: PhysicsData,
        actuator_state: PlannerState,
        rng: PRNGKeyArray,
    ) -> tuple[Array, PlannerState]:
        """Compute torque control with velocity smoothing and duty cycle clipping (JAX friendly)."""
        pos_rng, tor_rng = jax.random.split(rng)

        current_pos_j = physics_data.qpos[7:]
        current_vel_j = physics_data.qvel[6:]

        planner_state = actuator_state
        planner_state, (desired_position, desired_velocity) = trapezoidal_step(planner_state, action, self.dt)

        pos_error_j = desired_position - current_pos_j
        vel_error_j = desired_velocity - current_vel_j

        # Compute raw duty cycle and clip by max_pwm
        raw_duty_j = self.kp_j * self.error_gain_j * pos_error_j + self.kd_j * vel_error_j
        duty_j = jnp.clip(raw_duty_j, -self.max_pwm_j, self.max_pwm_j)

        # Compute torque
        volts_j = duty_j * self.vin_j
        torque_j = volts_j * self.kt_j / self.r_j

        # Add noise to torque
        torque_j_noisy = self.add_noise(self.torque_noise, self.torque_noise_type, torque_j, tor_rng)

        return torque_j_noisy, planner_state

    def get_default_action(self, physics_data: PhysicsData) -> Array:
        return physics_data.qpos[7:]

    def get_default_state(self, initial_position: Array, initial_velocity: Array) -> PlannerState:
        """Initialize the planner state with the provided position and velocity."""
        return PlannerState(position=initial_position, velocity=initial_velocity)

    def get_initial_state(self, physics_data: PhysicsData, rng: PRNGKeyArray) -> PlannerState:
        """Implement abstract method to initialize planner state from physics data."""
        initial_position = physics_data.qpos[7:]
        initial_velocity = physics_data.qvel[6:]
        return self.get_default_state(initial_position, initial_velocity)


class ZbotWalkingTask(ksim.PPOTask[ZbotWalkingTaskConfig]):
    def get_optimizer(self) -> optax.GradientTransformation:
        optimizer = optax.chain(
            optax.clip_by_global_norm(self.config.max_grad_norm),
            (
                optax.adam(self.config.learning_rate)
                if self.config.adam_weight_decay == 0.0
                else optax.adamw(self.config.learning_rate, weight_decay=self.config.adam_weight_decay)
            ),
        )

        return optimizer
    
    def get_mujoco_model(self) -> mujoco.MjModel:
        mjcf_path = asyncio.run(ksim.get_mujoco_model_path("zbot", name="robot"))
        return mujoco_scenes.mjcf.load_mjmodel(mjcf_path, scene="smooth")
    

    def get_mujoco_model_metadata(self, mj_model: mujoco.MjModel) -> RobotURDFMetadataOutput:
        metadata = asyncio.run(ksim.get_mujoco_model_metadata("zbot"))
        if metadata.joint_name_to_metadata is None:
            raise ValueError("Joint metadata is not available")
        if metadata.actuator_type_to_metadata is None:
            raise ValueError("Actuator metadata is not available")
        return metadata




    def get_actuators(
        self,
        physics_model: ksim.PhysicsModel,
        metadata: RobotURDFMetadataOutput | None = None,
    ) -> FeetechActuators:
        
        VMAX = 5.0   # rad · s⁻¹ fallback
        AMAX = 39.0

        if metadata is None:
            raise ValueError("metadata must be provided")

        joint_meta = metadata.joint_name_to_metadata
        actuator_meta = metadata.actuator_type_to_metadata

        ctrl_indices = get_ctrl_data_idx_by_name(physics_model)  # {actuator_name: idx}
        joint_order = sorted(ctrl_indices.keys(), key=lambda x: ctrl_indices[x])
        
        for actuator_name in joint_order:
            joint_name = actuator_name.split("_ctrl")[0]
            if joint_name not in joint_meta:
                raise ValueError(f"Joint '{joint_name}' not found in metadata")
            meta_nn_id = joint_meta[joint_name].nn_id
            # if meta_nn_id != ctrl_indices[actuator_name]:
            #     raise ValueError(f"Metadata nn_id for '{joint_name}' ({meta_nn_id})"
            #                      f"!= simulator index {ctrl_indices[actuator_name]}")

        def param(joint: str, field: str, *, default: float | None = None) -> float:
            value = getattr(actuator_meta[joint_meta[joint].actuator_type], field)
            if value is None:
                if default is None:
                    raise ValueError(f"Parameter '{field}' missing for joint '{joint}'")
                return default
            return float(value)


        max_torque = []
        max_vel = []
        max_pwm = []
        vin = []
        kt = []
        r = []
        vmax = []
        amax = []
        err_gain = []
        kp = []
        kd = []

        for joint in joint_order:
            name = joint.split("_ctrl")[0]
            max_torque.append(param(name, "max_torque"))
            max_vel.append(param(name, "max_velocity"))
            max_pwm.append(param(name, "max_pwm"))
            vin.append(param(name, "vin"))
            kt.append(param(name, "kt"))
            r.append(param(name, "R"))
            vmax.append(param(name, "vmax", default=VMAX))
            amax.append(param(name, "amax", default=AMAX))
            err_gain.append(param(name, "error_gain"))
            kp.append(float(joint_meta[name].kp))
            kd.append(float(joint_meta[name].kd))

        # ------------------------------------------------------------------
        # 4. Instantiate controller (lists → jnp.array on‑the‑fly)
        # ------------------------------------------------------------------
        return FeetechActuators(
            max_torque_j=jnp.array(max_torque),
            kp_j=jnp.array(kp),
            kd_j=jnp.array(kd),
            max_velocity_j=jnp.array(max_vel),
            max_pwm_j=jnp.array(max_pwm),
            vin_j=jnp.array(vin),
            kt_j=jnp.array(kt),
            r_j=jnp.array(r),
            vmax_j=jnp.array(vmax),
            amax_j=jnp.array(amax),
            error_gain_j=jnp.array(err_gain),
            dt=self.config.dt,
            action_noise=0.0,
            action_noise_type="none",
            torque_noise=0.0,
            torque_noise_type="none",
        )


    def get_physics_randomizers(self, physics_model: ksim.PhysicsModel) -> list[ksim.PhysicsRandomizer]:
        return [
            ksim.StaticFrictionRandomizer(),
            ksim.ArmatureRandomizer(),
            ksim.AllBodiesMassMultiplicationRandomizer(scale_lower=0.95, scale_upper=1.05),
            ksim.JointDampingRandomizer(),
            ksim.JointZeroPositionRandomizer(scale_lower=math.radians(-2), scale_upper=math.radians(2)),
        ]

    def get_events(self, physics_model: ksim.PhysicsModel) -> list[ksim.Event]:
        return [
            ksim.PushEvent(
                x_force=1.5,
                y_force=1.5,
                z_force=0.1,
                force_range=(0.1, 0.3),
                x_angular_force=0.1,
                y_angular_force=0.1,
                z_angular_force=0.3,
                interval_range=(0.5, 4.0),
            ),
        ]

    def get_resets(self, physics_model: ksim.PhysicsModel) -> list[ksim.Reset]:
        return [
            ksim.RandomJointPositionReset.create(physics_model, {k: v for k, v in ZEROS}, scale=0.1),
            ksim.RandomJointVelocityReset(),
            ksim.RandomHeadingReset(),

        ]

    def get_observations(self, physics_model: ksim.PhysicsModel) -> list[ksim.Observation]:
        return [
            ksim.JointPositionObservation(noise=math.radians(2)),
            ksim.JointVelocityObservation(noise=math.radians(10)),
            ksim.ActuatorForceObservation(),
            ksim.CenterOfMassInertiaObservation(),
            ksim.CenterOfMassVelocityObservation(),
            ksim.BasePositionObservation(),
            ksim.BaseOrientationObservation(),
            ksim.BaseLinearVelocityObservation(),
            ksim.BaseAngularVelocityObservation(),
            ksim.BaseLinearAccelerationObservation(),
            ksim.BaseAngularAccelerationObservation(),
            ksim.ProjectedGravityObservation.create(
                physics_model=physics_model,
                framequat_name="imu_site_quat", # change to imu
                lag_range=(0.0, 0.1),
                noise=math.radians(1),
            ),
            ksim.ActuatorAccelerationObservation(),
            ksim.BasePositionObservation(),
            ksim.BaseOrientationObservation(),
            ksim.BaseLinearVelocityObservation(),
            ksim.BaseAngularVelocityObservation(),
            ksim.CenterOfMassVelocityObservation(),
            ksim.SensorObservation.create(
                physics_model=physics_model,
                sensor_name="imu_acc",
                noise=1.0,
            ),
            ksim.SensorObservation.create(
                physics_model=physics_model,
                sensor_name="imu_gyro",
                noise=math.radians(10),
            ),
        ]

    def get_commands(self, physics_model: ksim.PhysicsModel) -> list[ksim.Command]:
        return []

    def get_rewards(self, physics_model: ksim.PhysicsModel) -> list[ksim.Reward]:
        return [
            # Standard rewards.
            ksim.StayAliveReward(scale=1.0),
<<<<<<< HEAD
            ksim.UprightReward(scale=1.0),
            # # Avoid movement penalties.
            # ksim.AngularVelocityPenalty(index=("x", "y", "z"), scale=-0.005),
            # ksim.LinearVelocityPenalty(index=("x", "y", "z"), scale=-0.005),
=======
            ksim.NaiveForwardReward(clip_min=0.0, clip_max=0.5, scale=1.0),
            ksim.UprightReward(index="z", inverted=False, scale=0.1),
>>>>>>> 16bf0d4b
            # # Normalization penalties.
            # ksim.ActionInBoundsReward.create(physics_model, scale=0.01),
            # ksim.AvoidLimitsPenalty.create(physics_model, scale=-0.01),
            # ksim.ActionNearPositionPenalty(joint_threshold=math.radians(2.0), scale=-0.01),
            # ksim.JointVelocityPenalty(scale=-0.01, scale_by_curriculum=True),
            # ksim.ActionSmoothnessPenalty(scale=-0.01),
            # ksim.ActuatorRelativeForcePenalty.create(physics_model, scale=-0.01),
            # # Bespoke rewards.
            # BentArmPenalty.create_penalty(physics_model, scale=-0.1),
            # StraightLegPenalty.create_penalty(physics_model, scale=-0.1),
        ]

    def get_terminations(self, physics_model: ksim.PhysicsModel) -> list[ksim.Termination]:
        return [
            ksim.BadZTermination(unhealthy_z_lower=0.05, unhealthy_z_upper=0.5),
            # ksim.PitchTooGreatTermination(max_pitch=math.radians(30)),
            # ksim.RollTooGreatTermination(max_roll=math.radians(30)),
            # ksim.HighVelocityTermination(),
            # ksim.FarFromOriginTermination(max_dist=10.0),
        ]

    def get_curriculum(self, physics_model: ksim.PhysicsModel) -> ksim.Curriculum:
        return ksim.LinearCurriculum(
            step_size=0.01,
            step_every_n_epochs=10,
        )

    def get_model(self, key: PRNGKeyArray) -> Model:
        return Model(
            key,
            num_inputs=NUM_ACTOR_INPUTS,
            num_outputs=NUM_JOINTS,
            min_std=0.01,
            max_std=1.0,
            hidden_size=self.config.hidden_size,
            num_mixtures=self.config.num_mixtures,
            depth=self.config.depth,
        )

    def run_actor(
        self,
        model: Actor,
        observations: xax.FrozenDict[str, Array],
        commands: xax.FrozenDict[str, Array],
        carry: Array,
    ) -> tuple[distrax.Distribution, Array]:
        joint_pos_n = observations["joint_position_observation"]
        joint_vel_n = observations["joint_velocity_observation"]
        proj_grav_3 = observations["projected_gravity_observation"]

        obs_n = jnp.concatenate(
            [
                joint_pos_n,  # NUM_JOINTS
                joint_vel_n,  # NUM_JOINTS
                proj_grav_3,  # 3
            ],
            axis=-1,
        )

        action, carry = model.forward(obs_n, carry)

        return action, carry

    def run_critic(
        self,
        model: Critic,
        observations: xax.FrozenDict[str, Array],
        commands: xax.FrozenDict[str, Array],
        carry: Array,
    ) -> tuple[Array, Array]:
        dh_joint_pos_j = observations["joint_position_observation"]
        dh_joint_vel_j = observations["joint_velocity_observation"]
        com_inertia_n = observations["center_of_mass_inertia_observation"]
        com_vel_n = observations["center_of_mass_velocity_observation"]
        imu_acc_3 = observations["sensor_observation_imu_acc"]
        imu_gyro_3 = observations["sensor_observation_imu_gyro"]
        proj_grav_3 = observations["projected_gravity_observation"]
        act_frc_obs_n = observations["actuator_force_observation"]
        base_pos_3 = observations["base_position_observation"]
        base_quat_4 = observations["base_orientation_observation"]

        obs_n = jnp.concatenate(
            [
                dh_joint_pos_j,  # NUM_JOINTS
                dh_joint_vel_j / 10.0,  # NUM_JOINTS
                com_inertia_n,  # 160
                com_vel_n,  # 96
                imu_acc_3,  # 3
                imu_gyro_3,  # 3
                proj_grav_3,  # 3
                act_frc_obs_n / 100.0,  # NUM_JOINTS
                base_pos_3,  # 3
                base_quat_4,  # 4
            ],
            axis=-1,
        )

        return model.forward(obs_n, carry)

    def get_ppo_variables(
        self,
        model: Model,
        trajectory: ksim.Trajectory,
        model_carry: tuple[Array, Array],
        rng: PRNGKeyArray,
    ) -> tuple[ksim.PPOVariables, tuple[Array, Array]]:
        def scan_fn(
            actor_critic_carry: tuple[Array, Array],
            transition: ksim.Trajectory,
        ) -> tuple[tuple[Array, Array], ksim.PPOVariables]:
            actor_carry, critic_carry = actor_critic_carry
            actor_dist, next_actor_carry = self.run_actor(
                model=model.actor,
                observations=transition.obs,
                commands=transition.command,
                carry=actor_carry,
            )
            log_probs = actor_dist.log_prob(transition.action)
            assert isinstance(log_probs, Array)
            value, next_critic_carry = self.run_critic(
                model=model.critic,
                observations=transition.obs,
                commands=transition.command,
                carry=critic_carry,
            )

            transition_ppo_variables = ksim.PPOVariables(
                log_probs=log_probs,
                values=value.squeeze(-1),
            )

            next_carry = jax.tree.map(
                lambda x, y: jnp.where(transition.done, x, y),
                self.get_initial_model_carry(rng),
                (next_actor_carry, next_critic_carry),
            )

            return next_carry, transition_ppo_variables

        next_model_carry, ppo_variables = jax.lax.scan(scan_fn, model_carry, trajectory)

        return ppo_variables, next_model_carry

    def get_initial_model_carry(self, rng: PRNGKeyArray) -> tuple[Array, Array]:
        return (
            jnp.zeros(shape=(self.config.depth, self.config.hidden_size)),
            jnp.zeros(shape=(self.config.depth, self.config.hidden_size)),
        )

    def sample_action(
        self,
        model: Model,
        model_carry: tuple[Array, Array],
        physics_model: ksim.PhysicsModel,
        physics_state: ksim.PhysicsState,
        observations: xax.FrozenDict[str, Array],
        commands: xax.FrozenDict[str, Array],
        rng: PRNGKeyArray,
        argmax: bool,
    ) -> ksim.Action:
        actor_carry_in, critic_carry_in = model_carry

        # Runs the actor model to get the action distribution.
        action_dist_j, actor_carry = self.run_actor(
            model=model.actor,
            observations=observations,
            commands=commands,
            carry=actor_carry_in,
        )

        action_j = action_dist_j.mode() if argmax else action_dist_j.sample(seed=rng)

        return ksim.Action(
            action=action_j,
            carry=(actor_carry, critic_carry_in),
            aux_outputs=None,
        )

    def create_joint_mappings(
        self, physics_model: ksim.PhysicsModel, metadata: dict[str, JointMetadataOutput]
    ) -> dict[str, dict]:
        """Creates mappings between joint names, nn_ids, and actuator_ids.

        Args:
            physics_model: The MuJoCo/MJX model containing joint information
            metadata: The joint metadata dictionary from metadata.json

        Returns:
            Dictionary mapping joint names to their nn_id and actuator_id
        """
        debug_lines = ["==== Joint Name to ID Mappings ===="]

        # Get ordered list of joints from MuJoCo/MJX model
        if isinstance(physics_model, mujoco.MjModel):
            mujoco_joints = [
                mujoco.mj_id2name(physics_model, mujoco.mjtObj.mjOBJ_JOINT, i)
                for i in range(physics_model.njnt)
                if mujoco.mj_id2name(physics_model, mujoco.mjtObj.mjOBJ_JOINT, i) is not None
            ]
        else:  # MJX model

            def extract_joint_name(model: mjx.Model, idx: int) -> Optional[str]:
                adr = model.name_jntadr[idx]
                if adr < 0:
                    return None
                end = model.names.find(b"\x00", adr)
                return model.names[adr:end].decode("utf-8")

            mujoco_joints = [
                name for i in range(physics_model.njnt) if (name := extract_joint_name(physics_model, i)) is not None
            ]

        # Create mappings using joint names as keys
        joint_mappings = {}

        # Map each joint, using MuJoCo order for nn_ids
        for nn_id, joint_name in enumerate(mujoco_joints):
            if joint_name in metadata:
                actuator_id = metadata[joint_name].id
                if actuator_id is None:
                    logger.warning("Joint %s has no actuator id", joint_name)
                joint_mappings[joint_name] = {"nn_id": nn_id, "actuator_id": actuator_id}

                debug_lines.append("%-30s -> nn_id: %2d, actuator_id: %s" % (joint_name, nn_id, str(actuator_id)))
            else:
                logger.warning("Joint %s not found in metadata", joint_name)

        logger.info("\n".join(debug_lines))
        return joint_mappings


if __name__ == "__main__":
    ZbotWalkingTask.launch(
        ZbotWalkingTaskConfig(
            # Training parameters.
            num_envs=2048,
            batch_size=256,
            num_passes=2,
            epochs_per_log_step=1,
            rollout_length_seconds=8.0,
            # Simulation parameters.
            dt=0.002,
            ctrl_dt=0.02,
            iterations=8,
            ls_iterations=8,
            max_action_latency=0.01,
            # Checkpointing parameters.
            save_every_n_seconds=60,
            valid_every_n_steps=2,
            valid_first_n_steps=1,
        ),
    )<|MERGE_RESOLUTION|>--- conflicted
+++ resolved
@@ -603,15 +603,11 @@
         return [
             # Standard rewards.
             ksim.StayAliveReward(scale=1.0),
-<<<<<<< HEAD
             ksim.UprightReward(scale=1.0),
+            ksim.NaiveForwardReward(clip_min=0.0, clip_max=0.5, scale=1.0),
             # # Avoid movement penalties.
             # ksim.AngularVelocityPenalty(index=("x", "y", "z"), scale=-0.005),
             # ksim.LinearVelocityPenalty(index=("x", "y", "z"), scale=-0.005),
-=======
-            ksim.NaiveForwardReward(clip_min=0.0, clip_max=0.5, scale=1.0),
-            ksim.UprightReward(index="z", inverted=False, scale=0.1),
->>>>>>> 16bf0d4b
             # # Normalization penalties.
             # ksim.ActionInBoundsReward.create(physics_model, scale=0.01),
             # ksim.AvoidLimitsPenalty.create(physics_model, scale=-0.01),
